/*
 * Copyright 2020 the original author or authors.
 *
 * Licensed under the Apache License, Version 2.0 (the "License");
 * you may not use this file except in compliance with the License.
 * You may obtain a copy of the License at
 *
 *      http://www.apache.org/licenses/LICENSE-2.0
 *
 * Unless required by applicable law or agreed to in writing, software
 * distributed under the License is distributed on an "AS IS" BASIS,
 * WITHOUT WARRANTIES OR CONDITIONS OF ANY KIND, either express or implied.
 * See the License for the specific language governing permissions and
 * limitations under the License.
 */

package gradlebuild.integrationtests

import gradlebuild.basics.accessors.groovy
import gradlebuild.basics.kotlindsl.stringPropertyOrEmpty
import gradlebuild.basics.repoRoot
import gradlebuild.integrationtests.extension.IntegrationTestExtension
import gradlebuild.integrationtests.tasks.IntegrationTest
import gradlebuild.modules.extension.ExternalModulesExtension
import gradlebuild.basics.testing.TestType
import gradlebuild.testing.services.BuildBucketProvider
import org.gradle.api.Action
import org.gradle.api.Project
import org.gradle.api.artifacts.Configuration
import org.gradle.api.attributes.Category
import org.gradle.api.attributes.LibraryElements
import org.gradle.api.attributes.Usage
import org.gradle.api.file.Directory
import org.gradle.api.tasks.InputDirectory
import org.gradle.api.tasks.PathSensitive
import org.gradle.api.tasks.PathSensitivity
import org.gradle.api.tasks.SourceSet
import org.gradle.api.tasks.SourceSetContainer
import org.gradle.api.tasks.TaskProvider
import org.gradle.kotlin.dsl.*
import org.gradle.plugins.ide.idea.IdeaPlugin
import org.gradle.process.CommandLineArgumentProvider


fun Project.addDependenciesAndConfigurations(prefix: String) {
    configurations {
        getByName("${prefix}TestImplementation") { extendsFrom(configurations["testImplementation"]) }
        val platformImplementation = findByName("platformImplementation")

        val distributionRuntimeOnly = bucket("${prefix}TestDistributionRuntimeOnly", "Declare the distribution that is required to run tests")
        val localRepository = bucket("${prefix}TestLocalRepository", "Declare a local repository required as input data for the tests (e.g. :tooling-api)")
        val normalizedDistribution = bucket("${prefix}TestNormalizedDistribution", "Declare a normalized distribution (bin distribution without timestamp in version) to be used in tests")
        val binDistribution = bucket("${prefix}TestBinDistribution", "Declare a bin distribution to be used by tests - useful for testing the final distribution that is published")
        val allDistribution = bucket("${prefix}TestAllDistribution", "Declare a all distribution to be used by tests - useful for testing the final distribution that is published")
        val docsDistribution = bucket("${prefix}TestDocsDistribution", "Declare a docs distribution to be used by tests - useful for testing the final distribution that is published")
        val srcDistribution = bucket("${prefix}TestSrcDistribution", "Declare a src distribution to be used by tests - useful for testing the final distribution that is published")

        getByName("${prefix}TestRuntimeClasspath") {
            extendsFrom(distributionRuntimeOnly)
            if (platformImplementation != null) {
                extendsFrom(platformImplementation)
            }
        }
        if (platformImplementation != null) {
            getByName("${prefix}TestCompileClasspath") {
                extendsFrom(getByName("platformImplementation"))
            }
        }

        resolver("${prefix}TestDistributionRuntimeClasspath", "gradle-bin-installation", distributionRuntimeOnly)
        resolver("${prefix}TestFullDistributionRuntimeClasspath", "gradle-bin-installation")
        resolver("${prefix}TestLocalRepositoryPath", "gradle-local-repository", localRepository)
        resolver("${prefix}TestNormalizedDistributionPath", "gradle-normalized-distribution-zip", normalizedDistribution)
        resolver("${prefix}TestBinDistributionPath", "gradle-bin-distribution-zip", binDistribution)
        resolver("${prefix}TestAllDistributionPath", "gradle-all-distribution-zip", allDistribution)
        resolver("${prefix}TestDocsDistributionPath", "gradle-docs-distribution-zip", docsDistribution)
        resolver("${prefix}TestSrcDistributionPath", "gradle-src-distribution-zip", srcDistribution)
    }

    // do not attempt to find projects when the plugin is applied just to generate accessors
    if (project.name != "gradle-kotlin-dsl-accessors" && project.name != "test" /* remove once wrapper is updated */) {
        dependencies {
            "${prefix}TestRuntimeOnly"(project.the<ExternalModulesExtension>().junit5Vintage)
            "${prefix}TestImplementation"(project(":internal-integ-testing"))
            "${prefix}TestFullDistributionRuntimeClasspath"(project(":distributions-full"))
        }
    }
}


internal
fun Project.addSourceSet(testType: TestType): SourceSet {
    val prefix = testType.prefix
    val sourceSets = the<SourceSetContainer>()
    val main by sourceSets.getting
    return sourceSets.create("${prefix}Test") {
        compileClasspath += main.output
        runtimeClasspath += main.output
    }
}


internal
fun Project.createTasks(sourceSet: SourceSet, testType: TestType) {
    val prefix = testType.prefix
    val defaultExecuter = "embedded"

    // For all of the other executers, add an executer specific task
    testType.executers.forEach { executer ->
        val taskName = "$executer${prefix.capitalize()}Test"
        val testTask = createTestTask(taskName, executer, sourceSet, testType) {}
        if (executer == defaultExecuter) {
            // The test task with the default executer runs with 'check'
            tasks.named("check").configure { dependsOn(testTask) }
        }
    }
    // Create a variant of the test suite to force realization of component metadata
    if (testType == TestType.INTEGRATION) {
        createTestTask(prefix + "ForceRealizeTest", defaultExecuter, sourceSet, testType) {
            systemProperties["org.gradle.integtest.force.realize.metadata"] = "true"
        }
    }
}


fun Project.getBucketProvider() = gradle.sharedServices.registerIfAbsent("buildBucketProvider", BuildBucketProvider::class) {
    parameters.includeTestClasses.set(project.stringPropertyOrEmpty("includeTestClasses"))
    parameters.excludeTestClasses.set(project.stringPropertyOrEmpty("excludeTestClasses"))
    parameters.onlyTestGradleVersion.set(project.stringPropertyOrEmpty("onlyTestGradleVersion"))
    parameters.repoRoot.set(repoRoot())
}


internal
class SamplesBaseDirPropertyProvider(@InputDirectory @PathSensitive(PathSensitivity.RELATIVE) val autoTestedSamplesDir: Directory) : CommandLineArgumentProvider {
    override fun asArguments() = listOf("-DdeclaredSampleInputs=${autoTestedSamplesDir.asFile.absolutePath}")
}


internal
fun Project.createTestTask(name: String, executer: String, sourceSet: SourceSet, testType: TestType, extraConfig: Action<IntegrationTest>): TaskProvider<IntegrationTest> =
    tasks.register<IntegrationTest>(name) {
        val integTest = project.the<IntegrationTestExtension>()
        project.getBucketProvider().get().bucketProvider.configureTest(this, sourceSet.name)
        description = "Runs ${testType.prefix} with $executer executer"
        systemProperties["org.gradle.integtest.executer"] = executer
        addDebugProperties()
        testClassesDirs = sourceSet.output.classesDirs
        classpath = sourceSet.runtimeClasspath
        extraConfig.execute(this)
        if (integTest.usesJavadocCodeSnippets.get()) {
            val samplesDir = layout.projectDirectory.dir("src/main")
            jvmArgumentProviders.add(SamplesBaseDirPropertyProvider(samplesDir))
        }
    }


private
fun IntegrationTest.addDebugProperties() {
    // TODO Move magic property out
    if (project.hasProperty("org.gradle.integtest.debug")) {
        systemProperties["org.gradle.integtest.debug"] = "true"
        testLogging.showStandardStreams = true
    }
    // TODO Move magic property out
    if (project.hasProperty("org.gradle.integtest.verbose")) {
        testLogging.showStandardStreams = true
    }
    // TODO Move magic property out
    if (project.hasProperty("org.gradle.integtest.launcher.debug")) {
        systemProperties["org.gradle.integtest.launcher.debug"] = "true"
    }
}


internal
fun Project.configureIde(testType: TestType) {
    val prefix = testType.prefix
    val sourceSet = the<SourceSetContainer>().getByName("${prefix}Test")

    // We apply lazy as we don't want to depend on the order
    plugins.withType<IdeaPlugin> {
        with(model) {
            module {
                testSourceDirs = testSourceDirs + sourceSet.java.srcDirs
                testSourceDirs = testSourceDirs + sourceSet.groovy.srcDirs
                testResourceDirs = testResourceDirs + sourceSet.resources.srcDirs
            }
        }
    }
}


private
fun Project.bucket(name: String, description: String) = configurations.create(name) {
    isVisible = false
    isCanBeResolved = false
    isCanBeConsumed = false
    this.description = description
}


private
fun Project.resolver(name: String, libraryElements: String, extends: Configuration? = null) = configurations.create(name) {
    attributes {
<<<<<<< HEAD
        attribute(Usage.USAGE_ATTRIBUTE, objects.named(Usage::class.java, Usage.JAVA_RUNTIME))
        attribute(Category.CATEGORY_ATTRIBUTE, objects.named(Category::class.java, Category.LIBRARY))
        attribute(LibraryElements.LIBRARY_ELEMENTS_ATTRIBUTE, objects.named(LibraryElements::class.java, libraryElements))
=======
        attribute(Usage.USAGE_ATTRIBUTE, objects.named<Usage>(Usage.JAVA_RUNTIME))
        attribute(Category.CATEGORY_ATTRIBUTE, objects.named<Category>(Category.LIBRARY))
        attribute(LibraryElements.LIBRARY_ELEMENTS_ATTRIBUTE, objects.named<LibraryElements>(libraryElements))
>>>>>>> 73214879
    }
    isCanBeResolved = true
    isCanBeConsumed = false
    isVisible = false
    if (extends != null) {
        extendsFrom(extends)
    }
}<|MERGE_RESOLUTION|>--- conflicted
+++ resolved
@@ -203,15 +203,9 @@
 private
 fun Project.resolver(name: String, libraryElements: String, extends: Configuration? = null) = configurations.create(name) {
     attributes {
-<<<<<<< HEAD
-        attribute(Usage.USAGE_ATTRIBUTE, objects.named(Usage::class.java, Usage.JAVA_RUNTIME))
-        attribute(Category.CATEGORY_ATTRIBUTE, objects.named(Category::class.java, Category.LIBRARY))
-        attribute(LibraryElements.LIBRARY_ELEMENTS_ATTRIBUTE, objects.named(LibraryElements::class.java, libraryElements))
-=======
         attribute(Usage.USAGE_ATTRIBUTE, objects.named<Usage>(Usage.JAVA_RUNTIME))
         attribute(Category.CATEGORY_ATTRIBUTE, objects.named<Category>(Category.LIBRARY))
         attribute(LibraryElements.LIBRARY_ELEMENTS_ATTRIBUTE, objects.named<LibraryElements>(libraryElements))
->>>>>>> 73214879
     }
     isCanBeResolved = true
     isCanBeConsumed = false
