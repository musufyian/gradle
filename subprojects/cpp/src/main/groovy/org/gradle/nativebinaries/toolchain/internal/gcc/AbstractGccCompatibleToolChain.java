--- conflicted
+++ resolved
@@ -111,24 +111,16 @@
         target(platformNames, Actions.<ConfigurableToolChain>doNothing());
     }
 
-<<<<<<< HEAD
-=======
     public void target(String... platformNames) {
         target(Arrays.asList(platformNames), Actions.<ConfigurableToolChain>doNothing());
     }
 
->>>>>>> 9e387dd0
     public void target(Platform platform, Action<? super ConfigurableToolChain> action) {
         target(platform.getName(), action);
     }
 
-<<<<<<< HEAD
-    public void target(DomainObjectSet<Platform> platforms, Action<? super ConfigurableToolChain> action) {
-        Set<String> platformNames = CollectionUtils.collect(platforms, new Transformer<String, Platform>() {
-=======
     public void target(Iterable<? extends Platform> platforms, Action<? super ConfigurableToolChain> action) {
         List<String> platformNames = CollectionUtils.collect(platforms, new Transformer<String, Platform>() {
->>>>>>> 9e387dd0
             public String transform(Platform original) {
                 return original.getName();
             }
