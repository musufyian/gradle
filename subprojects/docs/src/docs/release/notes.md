The Gradle team is excited to announce Gradle @version@.

This release features [1](), [2](), ... [n](), and more.

We would like to thank the following community contributors to this release of Gradle:

[Stefan Neuhaus](https://github.com/stefanneuhaus),
[EthanLozano](https://github.com/EthanLozano),
[Pavlos-Petros Tournaris](https://github.com/pavlospt),
[Márton Braun](https://github.com/zsmb13),
[Thomas Iguchi](https://github.com/tiguchi),
[Vladimir Sitnikov](https://github.com/vlsi/),
[Peter Stöckli](https://github.com/p-),
[Sebastian Schuberth](https://github.com/sschuberth),
[Frieder Bluemle](https://github.com/friederbluemle),
and [Roberto Perez Alcolea](https://github.com/rpalcolea).

## Upgrade Instructions

Switch your build to use Gradle @version@ by updating your wrapper:

`./gradlew wrapper --gradle-version=@version@`

See the [Gradle 6.x upgrade guide](userguide/upgrading_version_6.html#changes_@baseVersion@) to learn about deprecations, breaking changes and other considerations when upgrading to Gradle @version@.

For Java, Groovy, Kotlin and Android compatibility, see the [full compatibility notes](userguide/compatibility.html).

<!-- Do not add breaking changes or deprecations here! Add them to the upgrade guide instead. -->

<a name="dependency-verification"></a>
## Dependency verification

Gradle 6.2 ships with [dependency verification](userguide/dependency_verification.html).
Dependency verification is a major step towards a safer ecosystem by making it possible to verify both the checksums and the signatures of dependencies and plugins used during a build.

Please refer to the [userguide](userguide/dependency_verification.html) to figure out how to enable dependency verification.

We would like to give special thanks to [Vladimir Sitnikov](https://github.com/vlsi) for his feedback and inspiration.
A lot of the work on this feature is, in particular, available to previous versions of Gradle via his [Checksum Dependency Plugin](https://github.com/vlsi/vlsi-release-plugins/tree/master/plugins/checksum-dependency-plugin).

<<<<<<< HEAD
## Gradle source code for plugin developers in Eclipse

Plugin authors using Eclipse will now have sources of `gradleApi()`, `gradleTestKit()` and `localGroovy()` dependencies downloaded and attached for navigation in the IDE.
=======
## Deprecation messages link to documentation

Deprecation messages now include links to relevant documentation that can provide more context around the deprecation and explain how to migrate to a new API or avoid the deprecated behavior. 

For example:
> The compile configuration has been deprecated for dependency declaration. This will fail with an error in Gradle 7.0. Please use the implementation configuration instead. Consult the upgrading guide for further information: [https://docs.gradle.org/6.2/userguide/upgrading_version_5.html#dependencies_should_no_longer_be_declared_using_the_compile_and_runtime_configurations](userguide/upgrading_version_5.html#dependencies_should_no_longer_be_declared_using_the_compile_and_runtime_configurations)

In some terminals, this link will be clickable and take you directly to the documentation.
>>>>>>> b8c50cfc

## Promoted features
Promoted features are features that were incubating in previous versions of Gradle but are now supported and subject to backwards compatibility.
See the User Manual section on the “[Feature Lifecycle](userguide/feature_lifecycle.html)” for more information.

The following are the features that have been promoted in this Gradle release.

<!--
### Example promoted
-->

## Fixed issues

## Known issues

Known issues are problems that were discovered post release that are directly related to changes made in this release.

## External contributions

We love getting contributions from the Gradle community. For information on contributing, please see [gradle.org/contribute](https://gradle.org/contribute).

## Reporting Problems

If you find a problem with this release, please file a bug on [GitHub Issues](https://github.com/gradle/gradle/issues) adhering to our issue guidelines.
If you're not sure you're encountering a bug, please use the [forum](https://discuss.gradle.org/c/help-discuss).

We hope you will build happiness with Gradle, and we look forward to your feedback via [Twitter](https://twitter.com/gradle) or on [GitHub](https://github.com/gradle).<|MERGE_RESOLUTION|>--- conflicted
+++ resolved
@@ -38,11 +38,6 @@
 We would like to give special thanks to [Vladimir Sitnikov](https://github.com/vlsi) for his feedback and inspiration.
 A lot of the work on this feature is, in particular, available to previous versions of Gradle via his [Checksum Dependency Plugin](https://github.com/vlsi/vlsi-release-plugins/tree/master/plugins/checksum-dependency-plugin).
 
-<<<<<<< HEAD
-## Gradle source code for plugin developers in Eclipse
-
-Plugin authors using Eclipse will now have sources of `gradleApi()`, `gradleTestKit()` and `localGroovy()` dependencies downloaded and attached for navigation in the IDE.
-=======
 ## Deprecation messages link to documentation
 
 Deprecation messages now include links to relevant documentation that can provide more context around the deprecation and explain how to migrate to a new API or avoid the deprecated behavior. 
@@ -51,7 +46,10 @@
 > The compile configuration has been deprecated for dependency declaration. This will fail with an error in Gradle 7.0. Please use the implementation configuration instead. Consult the upgrading guide for further information: [https://docs.gradle.org/6.2/userguide/upgrading_version_5.html#dependencies_should_no_longer_be_declared_using_the_compile_and_runtime_configurations](userguide/upgrading_version_5.html#dependencies_should_no_longer_be_declared_using_the_compile_and_runtime_configurations)
 
 In some terminals, this link will be clickable and take you directly to the documentation.
->>>>>>> b8c50cfc
+
+## Gradle source code for plugin developers in Eclipse
+
+Plugin authors using Eclipse will now have sources of `gradleApi()`, `gradleTestKit()` and `localGroovy()` dependencies downloaded and attached for navigation in the IDE.
 
 ## Promoted features
 Promoted features are features that were incubating in previous versions of Gradle but are now supported and subject to backwards compatibility.
