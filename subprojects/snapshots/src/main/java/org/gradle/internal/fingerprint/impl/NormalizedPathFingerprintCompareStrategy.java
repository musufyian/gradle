--- conflicted
+++ resolved
@@ -34,11 +34,8 @@
 import java.util.List;
 import java.util.Map;
 import java.util.Map.Entry;
-<<<<<<< HEAD
-=======
 import java.util.Optional;
 import java.util.Set;
->>>>>>> 3de60b8d
 
 import static java.util.Map.Entry.comparingByKey;
 
@@ -81,13 +78,8 @@
         Map<String, FileSystemLocationFingerprint> previousFingerprints,
         String propertyTitle
     ) {
-<<<<<<< HEAD
-        ListMultimap<FileSystemLocationFingerprint, FilePathWithType> unaccountedForPreviousFiles = getUnaccountedForPreviousFingerprints(previousFingerprints, currentFingerprints);
-        ListMultimap<String, FilePathWithType> addedFilesByNormalizedPath = getAddedFilesByNormalizedPath(currentFingerprints, unaccountedForPreviousFiles, previousFingerprints);
-=======
         ListMultimap<FileSystemLocationFingerprint, FilePathWithType> unaccountedForPreviousFiles = getUnaccountedForPreviousFingerprints(previousFingerprints, currentFingerprints.entrySet());
         ListMultimap<String, FilePathWithType> addedFilesByNormalizedPath = getAddedFilesByNormalizedPath(currentFingerprints, unaccountedForPreviousFiles, previousFingerprints.entrySet());
->>>>>>> 3de60b8d
 
         Iterator<Entry<FileSystemLocationFingerprint, FilePathWithType>> iterator = unaccountedForPreviousFiles.entries().stream().sorted(comparingByKey()).iterator();
         while (iterator.hasNext()) {
@@ -95,87 +87,12 @@
             FileSystemLocationFingerprint previousFingerprint = entry.getKey();
             FilePathWithType pathWithType = entry.getValue();
 
-<<<<<<< HEAD
-            String normalizedPath = previousFingerprint.getNormalizedPath();
-            FileType previousFingerprintType = previousFingerprint.getType();
-
-            Change change;
-            if (wasModified(addedFilesByNormalizedPath, normalizedPath, pathWithType)) {
-                change = modified(propertyTitle, previousFingerprintType, normalizedPath, pathWithType);
-            } else {
-                change = removed(propertyTitle, normalizedPath, pathWithType);
-            }
-
-            if (!visitor.visitChange(change)) {
-                return false;
-            }
-        }
-
-        for (Entry<String, FilePathWithType> entry : addedFilesByNormalizedPath.entries()) {
-            Change added = added(propertyTitle, entry);
-            if (!visitor.visitChange(added)) {
-                return false;
-            }
-        }
-        return true;
-    }
-
-    // There might be multiple files with the same normalized path, here we choose one of them
-    private static boolean wasModified(ListMultimap<String, FilePathWithType> addedFilesByNormalizedPath, String normalizedPath, FilePathWithType pathWithType) {
-        List<FilePathWithType> addedFilesForNormalizedPath = addedFilesByNormalizedPath.get(normalizedPath);
-        return !addedFilesForNormalizedPath.isEmpty() && addedFilesForNormalizedPath.remove(0) != null;
-    }
-
-    private static ListMultimap<FileSystemLocationFingerprint, FilePathWithType> getUnaccountedForPreviousFingerprints(
-        Map<String, FileSystemLocationFingerprint> previousFingerprints,
-        Map<String, FileSystemLocationFingerprint> currentFingerprints
-    ) {
-        ListMultimap<FileSystemLocationFingerprint, FilePathWithType> results = MultimapBuilder
-            .hashKeys(previousFingerprints.size())
-            .linkedListValues()
-            .build();
-        for (Entry<String, FileSystemLocationFingerprint> entry : previousFingerprints.entrySet()) {
-            String absolutePath = entry.getKey();
-            FileSystemLocationFingerprint previousFingerprint = entry.getValue();
-            FileType previousFingerprintType = previousFingerprint.getType();
-
-            results.put(previousFingerprint, new FilePathWithType(absolutePath, previousFingerprintType));
-=======
             Change change = getChange(propertyTitle, addedFilesByNormalizedPath, previousFingerprint, pathWithType);
             if (!visitor.visitChange(change)) {
                 return false;
             }
->>>>>>> 3de60b8d
-        }
-        return results;
-    }
-
-<<<<<<< HEAD
-    private static ListMultimap<String, FilePathWithType> getAddedFilesByNormalizedPath(
-        Map<String, FileSystemLocationFingerprint> currentFingerprints,
-        ListMultimap<FileSystemLocationFingerprint, FilePathWithType> unaccountedForPreviousFiles,
-        Map<String, FileSystemLocationFingerprint> previousFingerprints
-    ) {
-        ListMultimap<String, FilePathWithType> results = MultimapBuilder
-            .linkedHashKeys()
-            .linkedListValues()
-            .build();
-        for (Entry<String, FileSystemLocationFingerprint> entry : currentFingerprints.entrySet()) {
-            String absolutePath = entry.getKey();
-            FileSystemLocationFingerprint currentFingerprint = entry.getValue();
-            List<FilePathWithType> previousFilesForFingerprint = unaccountedForPreviousFiles.get(currentFingerprint);
-            FileType fingerprintType = currentFingerprint.getType();
-
-            if (previousFilesForFingerprint.isEmpty()) {
-                results.put(currentFingerprint.getNormalizedPath(), new FilePathWithType(absolutePath, fingerprintType));
-            } else {
-                previousFilesForFingerprint.remove(0);
-            }
-        }
-        return results;
-    }
-
-=======
+        }
+
         for (Entry<String, FilePathWithType> entry : addedFilesByNormalizedPath.entries()) {
             Change added = added(propertyTitle, entry);
             if (!visitor.visitChange(added)) {
@@ -257,7 +174,6 @@
         return results;
     }
 
->>>>>>> 3de60b8d
     private static Change modified(
         String propertyTitle,
         FileType previousFingerprintType,
